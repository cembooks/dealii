// ---------------------------------------------------------------------
//
// Copyright (C) 1999 - 2016 by the deal.II authors
//
// This file is part of the deal.II library.
//
// The deal.II library is free software; you can use it, redistribute
// it, and/or modify it under the terms of the GNU Lesser General
// Public License as published by the Free Software Foundation; either
// version 2.1 of the License, or (at your option) any later version.
// The full text of the license can be found in the file LICENSE at
// the top level of the deal.II distribution.
//
// ---------------------------------------------------------------------

#ifndef dealii__manifold_lib_h
#define dealii__manifold_lib_h


#include <deal.II/base/config.h>
#include <deal.II/grid/manifold.h>
#include <deal.II/base/function.h>
#include <deal.II/base/function_parser.h>

DEAL_II_NAMESPACE_OPEN

/**
 * Manifold description for a polar coordinate system.
 *
 * You can use this Manifold object to describe any sphere, circle,
 * hypersphere or hyperdisc in two or three dimensions, both as a
 * co-dimension one manifold descriptor or as co-dimension zero
 * manifold descriptor, provided that the north and south poles (in
<<<<<<< HEAD
 * three dimensions) and the center (in both two and three dimensions)
 * are excluded from the Manifold (as they are singular points of the
 * polar change of coordinates).
=======
 * three dimensions) are excluded from the Manifold (as they are
 * singular).
>>>>>>> ed1bdc6f
 *
 * The two template arguments match the meaning of the two template arguments
 * in Triangulation<dim, spacedim>, however this Manifold can be used to
 * describe both thin and thick objects, and the behavior is identical when
 * dim <= spacedim, i.e., the functionality of PolarManifold<2,3> is
 * identical to PolarManifold<3,3>.
 *
 * This class works by transforming points to polar coordinates (in
 * both two and three dimensions), taking the average in that
 * coordinate system, and then transforming back the point to
 * Cartesian coordinates. In order for this manifold to work
 * correctly, it cannot be attached to cells containing the center of
 * the coordinate system or the north and south poles in three
 * dimensions. These points are singular points of the coordinate
 * transformation, and taking averages around these points does not
 * make any sense.
 *
 * @ingroup manifold
 *
 * @author Luca Heltai, Mauro Bardelloni, 2014-2016
 */
template <int dim, int spacedim = dim>
class PolarManifold : public ChartManifold<dim, spacedim, spacedim>
{
public:
  /**
   * The Constructor takes the center of the spherical coordinates system.
   * This class uses the pull_back and push_forward mechanism to transform
   * from Cartesian to spherical coordinate systems, taking into account the
   * periodicity of base Manifold in two dimensions, while in three dimensions
   * it takes the middle point, and project it along the radius using the
   * average radius of the surrounding points.
   */
  PolarManifold(const Point<spacedim> center = Point<spacedim>());

  /**
   * Pull back the given point from the Euclidean space. Will return the polar
   * coordinates associated with the point @p space_point. Only used when
   * spacedim = 2.
   */
  virtual Point<spacedim>
  pull_back(const Point<spacedim> &space_point) const;

  /**
   * Given a point in the spherical coordinate system, this method returns the
   * Euclidean coordinates associated to the polar coordinates @p chart_point.
   * Only used when spacedim = 3.
   */
  virtual Point<spacedim>
  push_forward(const Point<spacedim> &chart_point) const;

  /**
   * Given a point in the spacedim dimensional Euclidean space, this
   * method returns the derivatives of the function $F$ that maps from
   * the polar coordinate system to the Euclidean coordinate
   * system. In other words, it is a matrix of size
   * $\text{spacedim}\times\text{spacedim}$.
   *
   * This function is used in the computations required by the
   * get_tangent_vector() function.
   *
   * Refer to the general documentation of this class for more information.
   */
  virtual
  DerivativeForm<1,spacedim,spacedim>
  push_forward_gradient(const Point<spacedim> &chart_point) const;

  /**
   * The center of the spherical coordinate system.
   */
  const Point<spacedim> center;
private:

  /**
   * Helper function which returns the periodicity associated with this
   * coordinate system, according to dim, chartdim, and spacedim.
   */
  static Tensor<1,spacedim> get_periodicity();
};


/**
 * Manifold description for a spherical space coordinate system.
 *
 * You can use this Manifold object to describe any sphere, circle,
<<<<<<< HEAD
 * hypersphere or hyperdisc in two or three dimensions, both as a co-dimension
 * one manifold descriptor or as co-dimension zero manifold descriptor.
=======
 * hypersphere or hyperdisc in two or three dimensions. This manifold
 * can be used as a co-dimension one manifold descriptor of a
 * spherical surface embedded in a higher dimensional space, or as a
 * co-dimension zero manifold descriptor for a body with positive
 * volume, provided that the center of the spherical space is excluded
 * from the domain.
>>>>>>> ed1bdc6f
 *
 * The two template arguments match the meaning of the two template arguments
 * in Triangulation<dim, spacedim>, however this Manifold can be used to
 * describe both thin and thick objects, and the behavior is identical when
 * dim <= spacedim, i.e., the functionality of SphericalManifold<2,3> is
 * identical to SphericalManifold<3,3>.
 *
 * While PolarManifold reflects the usual notion of polar coordinates,
<<<<<<< HEAD
 * it may not be suitable for domains that contain either the north
 * pole, the south pole or the center.  Consider for instance the pair
 * of points \f$x_1=(1,\pi/3,0)\f$ and \f$x_2=(1,\pi/3,\pi)\f$ in
 * polar coordinates (laying on the surface of a sphere with radius
 * one, on a parallel at height $\pi/3$. In this case connecting the
 * points with a straight line in polar coordinates would take the
 * long road around the globe, without passing through the north pole.
=======
 * it may not be suitable for domains that contain either the north or
 * south poles.  Consider for instance the pair of points
 * \f$x_1=(1,\pi/3,0)\f$ and \f$x_2=(1,\pi/3,\pi)\f$ in polar
 * coordinates (lying on the surface of a sphere with radius one, on
 * a parallel at at height $\pi/3$). In this case connecting the points
 * with a straight line in polar coordinates would take the long road
 * around the globe, without passing through the north pole.
>>>>>>> ed1bdc6f
 *
 * These two points would be connented (using a PolarManifold) by the curve
 * \$[
 * \begin{align}
 *   s: [0,1]  & \rightarrow &  \mathbb S^3 \\
 *           t & \mapsto     &  (1,\pi/3,0) + (0,0,t\pi)
 * \$]
 * This curve is not a geodesic on the sphere, and it is not how we
 * would connect those two points. A better curve, would be the one
 * passing through the North pole:
 * \[
 *  s(t) = x_1 \cos(\alpha(t)) + \kappa \times x_1 \sin(\alpha(t)) +
 *  \kappa ( \kappa \cdot x_1) (1-\cos(\alpha(t))).
 * \]
 * where $\kappa = \frac{x_1 \times \x_2}{\Vert x_1 \times \x_2 \Vert}$
 * and $\alpha(t) = t * \arccos(x_1 * x_2) $ for $t\in[0,1]$.
 * Indeed, this is a geodesic, and it is the natural choice when
<<<<<<< HEAD
 * connecting points on the surface of the sphere.
 *
 * If the codimension of the Manifold is one, than this Manifold
 * connects points using geodesics. In all other cases it is a
 * continuus extension of the codimension one case.
=======
 * connecting points on the surface of the sphere. In the examples above,
 * the PolarManifold class implements the first way of connecting two
 * points on the surface of a sphere, while SphericalManifold implements
 * the second way, i.e., if the codimension of the Manifold is one,
 * than this Manifold connects points using geodesics. In all other cases
 * it is a continuus extension of the codimension one case.
>>>>>>> ed1bdc6f
 *
 * In particular, this class implements a Manifold that joins any two
 * points in space by first projecting them onto the surface of a
 * sphere with unit radius, then connecting them with a geodesic, and
 * finally rescaling the final radius so that the resulting one is the
 * weighted average of the starting radii. This Manifold is identical
 * to PolarManifold in dimension two, while for dimension three it
 * returns points that are more uniformly distributed on the sphere,
 * and it is invariant with respect to rotations of the coordinate
 * system, therefore avoiding the problems that PolarManifold has at
 * the poles. Notice, in particular, that computing tangent vectors at
 * the poles with a PolarManifold is not well defined, while it is
 * perfectly fine with this class.
 *
 * For mathematical reasons, it is impossible to construct a unique
 * map of a sphere using only geodesic curves, and therefore, using
 * this class with MappingManifold is discouraged. If you use this
 * Manifold to describe the geometry of a sphere, you should use
 * MappingQ as the underlying mapping, and not MappingManifold.
 *
<<<<<<< HEAD
 * This Manifold can be used *only* on geometries where a ball with
 * finite radius is removed from the center. Indeed, the center is a
 * singular point for this manifold, and if you try to connect two
 * points across the center, they would travel on spherical
 * coordinates, avoiding the center.
 *
 * The ideal geometry for this Manifold is an HyperShell. If you plan
 * to use this Manifold on a HyperBall, you have to make sure you do
 * not attach this Manifold to the cell containing the center.
=======
 * This Manifold can be used *only* on geometries where a finite ball
 * is removed from the center. Indeed, the center is a singular point
 * for this manifold, and if you try to connect two points across the
 * center, they would travel on spherical coordinates, avoiding the
 * center.
 *
 * The ideal geometry for this Manifold is an HyperShell. If you plan
 * to use this Manifold on a Sphere
>>>>>>> ed1bdc6f
 *
 * @ingroup manifold
 *
 * @author Mauro Bardelloni, Luca Heltai, 2016
 */
template <int dim, int spacedim = dim>
class SphericalManifold : public Manifold<dim, spacedim>
{
public:
  /**
   * The Constructor takes the center of the spherical coordinates.
   */
  SphericalManifold(const Point<spacedim> center = Point<spacedim>());

  /**
   * Given any two points in space, first project them on the surface
   * of a sphere with unit radius, then connect them with a geodesic
   * and find the intermediate point, and finally rescale the final
   * radius so that the resulting one is the convex combination of the
   * starting radii.
   */
  virtual
  Point<spacedim>
  get_intermediate_point(const Point<spacedim> &p1,
                         const Point<spacedim> &p2,
                         const double w) const;

  /**
<<<<<<< HEAD
   * Compute the derivative of the get_intermediate_point() function
   * with parameter w equal to zero.
=======
   * Compute the derivative of the get_new_point function with
   * parameter w equal to zero.
>>>>>>> ed1bdc6f
   */
  virtual
  Tensor<1,spacedim>
  get_tangent_vector (const Point<spacedim> &x1,
                      const Point<spacedim> &x2) const;


  /**
   * Return a point on the spherical manifold which is intermediate
   * with respect to the surrounding points.
   */
  virtual
  Point<spacedim>
  project_to_manifold (const std::vector<Point<spacedim> > &vertices,
                       const Point<spacedim> &candidate) const;

  /**
   * The center of the spherical coordinate system.
   */
  const Point<spacedim> center;
};


/**
 * Cylindrical Manifold description.  In three dimensions, points are
 * transformed using a cylindrical coordinate system along the <tt>x-</tt>,
 * <tt>y-</tt> or <tt>z</tt>-axis (when using the first constructor of this
 * class), or an arbitrarily oriented cylinder described by the direction of
 * its axis and a point located on the axis.
 *
 * This class was developed to be used in conjunction with the @p cylinder or
 * @p cylinder_shell functions of GridGenerator. This function will throw an
 * exception whenever spacedim is not equal to three.
 *
 * @ingroup manifold
 *
 * @author Luca Heltai, 2014
 */
template <int dim, int spacedim = dim>
class CylindricalManifold : public Manifold<dim,spacedim>
{
public:
  /**
   * Constructor. Using default values for the constructor arguments yields a
   * cylinder along the x-axis (<tt>axis=0</tt>). Choose <tt>axis=1</tt> or
   * <tt>axis=2</tt> for a tube along the y- or z-axis, respectively. The
   * tolerance value is used to determine if a point is on the axis.
   */
  CylindricalManifold (const unsigned int axis = 0,
                       const double tolerance = 1e-10);

  /**
   * Constructor. If constructed with this constructor, the manifold described
   * is a cylinder with an axis that points in direction #direction and goes
   * through the given #point_on_axis. The direction may be arbitrarily
   * scaled, and the given point may be any point on the axis. The tolerance
   * value is used to determine if a point is on the axis.
   */
  CylindricalManifold (const Point<spacedim> &direction,
                       const Point<spacedim> &point_on_axis,
                       const double tolerance = 1e-10);

  /**
   * Compute new points on the CylindricalManifold. See the documentation of
   * the base class for a detailed description of what this function does.
   */
  virtual Point<spacedim>
  get_new_point(const Quadrature<spacedim> &quad) const;

protected:
  /**
   * The direction vector of the axis.
   */
  const Point<spacedim> direction;

  /**
   * An arbitrary point on the axis.
   */
  const Point<spacedim> point_on_axis;

private:
  /**
   * Helper FlatManifold to compute tentative midpoints.
   */
  FlatManifold<dim,spacedim> flat_manifold;

  /**
   * Relative tolerance to measure zero distances.
   */
  double tolerance;
};


/**
 * Manifold description derived from ChartManifold, based on explicit
 * Function<spacedim> and Function<chartdim> objects describing the
 * push_forward() and pull_back() functions.
 *
 * You can use this Manifold object to describe any arbitrary shape domain, as
 * long as you can express it in terms of an invertible map, for which you
 * provide both the forward expression, and the inverse expression.
 *
 * In debug mode, a check is performed to verify that the transformations are
 * actually one the inverse of the other.
 *
 * @ingroup manifold
 *
 * @author Luca Heltai, 2014
 */
template <int dim, int spacedim=dim, int chartdim=dim>
class FunctionManifold : public ChartManifold<dim, spacedim, chartdim>
{
public:
  /**
   * Explicit functions constructor. Takes a push_forward function of spacedim
   * components, and a pull_back function of @p chartdim components. See the
   * documentation of the base class ChartManifold for the meaning of the
   * optional @p periodicity argument.
   *
   * The tolerance argument is used in debug mode to actually check that the
   * two functions are one the inverse of the other.
   */
  FunctionManifold(const Function<chartdim> &push_forward_function,
                   const Function<spacedim> &pull_back_function,
                   const Tensor<1,chartdim> &periodicity=Tensor<1,chartdim>(),
                   const double tolerance=1e-10);

  /**
   * Expressions constructor. Takes the expressions of the push_forward
   * function of spacedim components, and of the pull_back function of @p
   * chartdim components. See the documentation of the base class
   * ChartManifold for the meaning of the optional @p periodicity argument.
   *
   * The strings should be the readable by the default constructor of the
   * FunctionParser classes. You can specify custom variable expressions with
   * the last two optional arguments. If you don't, the default names are
   * used, i.e., "x,y,z".
   *
   * The tolerance argument is used in debug mode to actually check that the
   * two functions are one the inverse of the other.
   */
  FunctionManifold(const std::string push_forward_expression,
                   const std::string pull_back_expression,
                   const Tensor<1,chartdim> &periodicity=Tensor<1,chartdim>(),
                   const typename FunctionParser<spacedim>::ConstMap = typename FunctionParser<spacedim>::ConstMap(),
                   const std::string chart_vars=FunctionParser<chartdim>::default_variable_names(),
                   const std::string space_vars=FunctionParser<spacedim>::default_variable_names(),
                   const double tolerance=1e-10,
                   const double h=1e-8);

  /**
   * If needed, we delete the pointers we own.
   */
  ~FunctionManifold();

  /**
   * Given a point in the @p chartdim coordinate system, uses the
   * push_forward_function to compute the push_forward of points in @p
   * chartdim space dimensions to @p spacedim space dimensions.
   */
  virtual Point<spacedim>
  push_forward(const Point<chartdim> &chart_point) const;

  /**
   * Given a point in the chartdim dimensional Euclidean space, this
   * method returns the derivatives of the function $F$ that maps from
   * the sub_manifold coordinate system to the Euclidean coordinate
   * system. In other words, it is a matrix of size
   * $\text{spacedim}\times\text{chartdim}$.
   *
   * This function is used in the computations required by the
   * get_tangent_vector() function. The default implementation calls
   * the get_gradient() method of the
   * FunctionManifold::push_forward_function() member class. If you
   * construct this object using the constructor that takes two string
   * expression, then the default implementation of this method uses a
   * finite difference scheme to compute the gradients(see the
   * AutoDerivativeFunction() class for details), and you can specify
   * the size of the spatial step size at construction time with the
   * @p h parameter.
   *
   * Refer to the general documentation of this class for more information.
   */
  virtual
  DerivativeForm<1,chartdim,spacedim>
  push_forward_gradient(const Point<chartdim> &chart_point) const;

  /**
   * Given a point in the spacedim coordinate system, uses the
   * pull_back_function to compute the pull_back of points in @p spacedim
   * space dimensions to @p chartdim space dimensions.
   */
  virtual Point<chartdim>
  pull_back(const Point<spacedim> &space_point) const;

private:
  /**
   * Constants for the FunctionParser classes.
   */
  const typename FunctionParser<spacedim>::ConstMap const_map;

  /**
   * Pointer to the push_forward function.
   */
  SmartPointer<const Function<chartdim>,
               FunctionManifold<dim,spacedim,chartdim> > push_forward_function;

  /**
   * Pointer to the pull_back function.
   */
  SmartPointer<const Function<spacedim>,
               FunctionManifold<dim,spacedim,chartdim> > pull_back_function;

  /**
   * Relative tolerance. In debug mode, we check that the two functions
   * provided at construction time are actually one the inverse of the other.
   * This value is used as relative tolerance in this check.
   */
  const double tolerance;

  /**
   * Check ownership of the smart pointers. Indicates whether this class is
   * the owner of the objects pointed to by the previous two member variables.
   * This value is set in the constructor of the class. If @p true, then the
   * destructor will delete the function objects pointed to be the two
   * pointers.
   */
  const bool owns_pointers;
};


/**
 * Manifold description for the surface of a Torus in three dimensions. The
 * Torus is assumed to be in the x-z plane. The reference coordinate system
 * is given by the angle $phi$ around the y axis, the angle $theta$ around
 * the centerline of the torus, and the distance to the centerline $w$
 * (between 0 and 1).
 *
 * This class was developed to be used in conjunction with
 * GridGenerator::torus.
 *
 * @ingroup manifold
 *
 * @author Timo Heister, 2016
 */
template <int dim>
class TorusManifold : public ChartManifold<dim,3,3>
{
public:
  static const int chartdim = 3;
  static const int spacedim = 3;

  /**
   * Constructor. Specify the radius of the centerline @p R and the radius
   * of the torus itself (@p r). The variables have the same meaning as
   * the parameters in GridGenerator::torus().
   */
  TorusManifold (const double R, const double r);

  /**
   * Pull back operation.
   */
  virtual Point<3>
  pull_back(const Point<3> &p) const;

  /**
   * Push forward operation.
   */
  virtual Point<3>
  push_forward(const Point<3> &chart_point) const;

  /**
   * Gradient.
   */
  virtual
  DerivativeForm<1,3,3>
  push_forward_gradient(const Point<3> &chart_point) const;

private:
  double r, R;
};

DEAL_II_NAMESPACE_CLOSE

#endif<|MERGE_RESOLUTION|>--- conflicted
+++ resolved
@@ -31,14 +31,9 @@
  * hypersphere or hyperdisc in two or three dimensions, both as a
  * co-dimension one manifold descriptor or as co-dimension zero
  * manifold descriptor, provided that the north and south poles (in
-<<<<<<< HEAD
  * three dimensions) and the center (in both two and three dimensions)
  * are excluded from the Manifold (as they are singular points of the
  * polar change of coordinates).
-=======
- * three dimensions) are excluded from the Manifold (as they are
- * singular).
->>>>>>> ed1bdc6f
  *
  * The two template arguments match the meaning of the two template arguments
  * in Triangulation<dim, spacedim>, however this Manifold can be used to
@@ -124,17 +119,12 @@
  * Manifold description for a spherical space coordinate system.
  *
  * You can use this Manifold object to describe any sphere, circle,
-<<<<<<< HEAD
- * hypersphere or hyperdisc in two or three dimensions, both as a co-dimension
- * one manifold descriptor or as co-dimension zero manifold descriptor.
-=======
  * hypersphere or hyperdisc in two or three dimensions. This manifold
  * can be used as a co-dimension one manifold descriptor of a
  * spherical surface embedded in a higher dimensional space, or as a
  * co-dimension zero manifold descriptor for a body with positive
  * volume, provided that the center of the spherical space is excluded
  * from the domain.
->>>>>>> ed1bdc6f
  *
  * The two template arguments match the meaning of the two template arguments
  * in Triangulation<dim, spacedim>, however this Manifold can be used to
@@ -143,15 +133,6 @@
  * identical to SphericalManifold<3,3>.
  *
  * While PolarManifold reflects the usual notion of polar coordinates,
-<<<<<<< HEAD
- * it may not be suitable for domains that contain either the north
- * pole, the south pole or the center.  Consider for instance the pair
- * of points \f$x_1=(1,\pi/3,0)\f$ and \f$x_2=(1,\pi/3,\pi)\f$ in
- * polar coordinates (laying on the surface of a sphere with radius
- * one, on a parallel at height $\pi/3$. In this case connecting the
- * points with a straight line in polar coordinates would take the
- * long road around the globe, without passing through the north pole.
-=======
  * it may not be suitable for domains that contain either the north or
  * south poles.  Consider for instance the pair of points
  * \f$x_1=(1,\pi/3,0)\f$ and \f$x_2=(1,\pi/3,\pi)\f$ in polar
@@ -159,7 +140,6 @@
  * a parallel at at height $\pi/3$). In this case connecting the points
  * with a straight line in polar coordinates would take the long road
  * around the globe, without passing through the north pole.
->>>>>>> ed1bdc6f
  *
  * These two points would be connented (using a PolarManifold) by the curve
  * \$[
@@ -177,20 +157,12 @@
  * where $\kappa = \frac{x_1 \times \x_2}{\Vert x_1 \times \x_2 \Vert}$
  * and $\alpha(t) = t * \arccos(x_1 * x_2) $ for $t\in[0,1]$.
  * Indeed, this is a geodesic, and it is the natural choice when
-<<<<<<< HEAD
- * connecting points on the surface of the sphere.
- *
- * If the codimension of the Manifold is one, than this Manifold
- * connects points using geodesics. In all other cases it is a
- * continuus extension of the codimension one case.
-=======
  * connecting points on the surface of the sphere. In the examples above,
  * the PolarManifold class implements the first way of connecting two
  * points on the surface of a sphere, while SphericalManifold implements
  * the second way, i.e., if the codimension of the Manifold is one,
  * than this Manifold connects points using geodesics. In all other cases
  * it is a continuus extension of the codimension one case.
->>>>>>> ed1bdc6f
  *
  * In particular, this class implements a Manifold that joins any two
  * points in space by first projecting them onto the surface of a
@@ -211,7 +183,6 @@
  * Manifold to describe the geometry of a sphere, you should use
  * MappingQ as the underlying mapping, and not MappingManifold.
  *
-<<<<<<< HEAD
  * This Manifold can be used *only* on geometries where a ball with
  * finite radius is removed from the center. Indeed, the center is a
  * singular point for this manifold, and if you try to connect two
@@ -221,16 +192,6 @@
  * The ideal geometry for this Manifold is an HyperShell. If you plan
  * to use this Manifold on a HyperBall, you have to make sure you do
  * not attach this Manifold to the cell containing the center.
-=======
- * This Manifold can be used *only* on geometries where a finite ball
- * is removed from the center. Indeed, the center is a singular point
- * for this manifold, and if you try to connect two points across the
- * center, they would travel on spherical coordinates, avoiding the
- * center.
- *
- * The ideal geometry for this Manifold is an HyperShell. If you plan
- * to use this Manifold on a Sphere
->>>>>>> ed1bdc6f
  *
  * @ingroup manifold
  *
@@ -259,13 +220,8 @@
                          const double w) const;
 
   /**
-<<<<<<< HEAD
    * Compute the derivative of the get_intermediate_point() function
    * with parameter w equal to zero.
-=======
-   * Compute the derivative of the get_new_point function with
-   * parameter w equal to zero.
->>>>>>> ed1bdc6f
    */
   virtual
   Tensor<1,spacedim>

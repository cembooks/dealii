// ---------------------------------------------------------------------
//
// Copyright (C) 2014 - 2015 by the deal.II authors
//
// This file is part of the deal.II library.
//
// The deal.II library is free software; you can use it, redistribute
// it, and/or modify it under the terms of the GNU Lesser General
// Public License as published by the Free Software Foundation; either
// version 2.1 of the License, or (at your option) any later version.
// The full text of the license can be found in the file LICENSE at
// the top level of the deal.II distribution.
//
// ---------------------------------------------------------------------

/**
@page changes_after_8_3 Changes after Version 8.3.0

<p>
This is the list of changes made after the release of deal.II version
8.3.0. All entries are signed with the names of the authors.
</p>



<!-- ----------- INCOMPATIBILITIES ----------------- -->

<a name="incompatible"></a>
<h3 style="color:red">Incompatibilities</h3>

<p style="color:red">
Following are a few modifications to the library that unfortunately
are incompatible with previous versions of the library, but which we
deem necessary for the future maintainability of the
library. Unfortunately, some of these changes will require
modifications to application programs. We apologize for the
inconvenience this causes.
</p>

<ol>
  <li> Removed: The <code>UpdateFlags</code> flags
  <code>update_support_points</code>, <code>update_support_jacobians</code>,
  and <code>update_support_inverse_jacobians</code> have been removed.
  <code>update_support_points</code> was deprecated in 2013 and has not done
  anything in a long time (see the commit message for more information). The
  other two appeared in 2007 and were never implemented.
  <br>
  (David Wells, 2015/09/16)
  </li>

  <li> Cleanup: The two argument variant of cross_product() that returned
  the result by reference as first argument has been removed. Use the
  function cross_product_2d(), or cross_product_3d(), that directly returns
  the result instead. Further, the exception
  Tensor<rank,dim,Number>::ExcInvalidTensorContractionIndex has been
  removed
  <br>
  (Matthias Maier, 2015/09/14 - 2015/09/17)
  </li>

  <li> Cleanup: The following functions in tensor.h have been deprecated:
  <br>
  - double_contract(). Use the generic contraction function
    contract() instead.
  - The four and five argument variants of contract() that return the
    result by reference as first argument and take the contraction indices as
    arguments. use the generic contraction function contract() instead.
  - The three argument variants of contract() that return the result by
    reference as first argument. Use <code>operator*</code> instead.
  - The three argument variant of cross_product() that returns the result
    by reference as first argument. Use the cross_product() function that
    directly returns the result instead.
  - The three argument variants of <code>outer_product</code> that return
    the result by reference as first argument. Use the function that
    directly returns the result instead.
  - determinant(dealii::Tensor<rank,1,Number>)
  <br>
  (Matthias Maier, 2015/09/14 - 2015/09/17)
  </li>

  <li> Removed: Tensor<rank,dim,Number> as well as Point<dim,Number> no
  longer have a constructor taking a boolean argument. Those were replaced
  by a default constructor will always initialize underlying values with
  zero.
  <br>
  (Matthias Maier, 2015/09/07)
  </li>

  <li> Removed: The testsuite no longer supports compiler constraints of
  the form "<code>.compiler=[NAME]...</code>".
  <br>
  (Matthias Maier, 2015/08/21)
  </li>

  <li> Changed: The parameter @p first_vector_components has been removed
  from GridTools::collect_periodic_faces(). Instead,
  DoFTools::make_periodicity_constraints() now accepts a parameter
  @p first_vector_components in all (supported) variants.
  <br>
  (Matthias Maier, 2015/08/21)
  </li>

  <li> Changed: FEValues::normal_vector() for historical reasons returned a
  value of type Point, though a normal vector is more adequately described
  as a Tensor@<1,dim@>. Many similar cases were already clarified in deal.II
  8.3. The current case has now also been changed: FEValues::normal_vector()
  now returns a Tensor, rather than a Point.
  <br>
  In a similar spirit, the FEValues::get_normal_vectors() function that
  still returns a vector of Points has been deprecated and a new function,
  FEValues::get_all_normal_vectors(), that returns a vector of tensors,
  has been added. This was necessary since there is no way to change the
  return type of the existing function in a backward compatible way. The
  old function will be removed in the next version, and the new function
  will then be renamed to the old name.
  <br>
  (Wolfgang Bangerth, 2015/08/20)
  </li>

  <li> Changed: The mesh_converter program has been removed from the
  contrib folder. The equivalent functionality can now be found in
  the GridIn class.
  <br>
  (Jean-Paul Pelteret, 2015/08/12)
  </li>

  <li> Changed: The signature of the FiniteElement::fill_fe_values(),
  FiniteElement::fill_fe_face_values(), and FiniteElement::fill_fe_subface_values()
  functions has been changed, in an effort to clarify which of these contain
  input information and which contain output information for these functions.
  The same has been done for the corresponding functions in the Mapping
  class hierarchy. As part of a general overhaul, the FEValuesData class
  has also been removed.
  <br>
  (Wolfgang Bangerth, 2015/07/20-2015/08/13)
  </li>

  <li> Changed: The functions update_once() and update_each() in the
  Mapping classes computed information that was, in essence, only of use
  internally. No external piece of code actually needed to know which
  pieces of information a mapping could compute once and which they needed
  to compute on every cell. Consequently, these two functions have been
  removed and have been replaced by Mapping::requires_update_flags().
  <br>
  (Wolfgang Bangerth, 2015/07/20-2015/08/13)
  </li>

  <li> Changed: The function DoFRenumbering::random() now produces different
  numberings than it did before, but in return has now acquired the property
  that its results are predictable and repeatable.
  <br>
  (Wolfgang Bangerth, 2015/07/21)
  </li>
</ol>


<!-- ----------- GENERAL IMPROVEMENTS ----------------- -->

<a name="general"></a>
<h3>General</h3>
<ol>
<<<<<<< HEAD
  <li> New: Preliminary support for parallel, adaptive, geometric multigrid is
  now in place with changes to MGConstrainedDoFs (many new functions), MGTransfer,
  MGTools::extract_inner_interface_dofs, MGTransferPrebuilt,
  DoFTools::extract_locally_relevant_level_dofs.
  <br>
  (Timo Heister, Guido Kanschat, 2015/10/26)
=======
  <li> New: Two cell level signals are added to class Triangulation, namely
  pre_coarsening_on_cell and post_refinement_on_cell.
  <br>
  (Lei Qiao, 2015/10/22)
>>>>>>> e7f3eaf9
  </li>

  <li> New: Triangulation::ghost_owners() returns the set of MPI ranks of the
  ghost cells. Similarly ::level_ghost_owners() for level ghosts.
  <br>
  (Timo Heister, 2015/09/30)
  </li>

  <li> New: FunctionParser now supports pow(a,b).
  <br>
  (Timo Heister, 2015/09/30)
  </li>

  <li> Improved: The interface to all deal.II type solvers and
  preconditioners have been updated such that they function as expected
  with the LinearOperator class and its associated functions (i.e.
  linear_operator(), transpose_operator() and inverse_operator()).
  These preconditioners can now be wrapped as a LinearOperator,
  facilitating the construction of approximate matrix inverses such as in
  the development of a block matrix preconditioner. An example of this
  functionality can be found in
  <code>tests/lac/linear_operator_08.cc</code>.
  <br>
  (Jean-Paul Pelteret, 2015/09/24 - 2015/10/19)
  </li>

  <li> New: MGTransferPrebuilt can now be used with parallel::distributed::Vector
  and TrilinosWrappers::SparseMatrix as a transfer matrix.
  <br>
  (Martin Kronbichler, 2015/09/22)
  </li>

  <li> Fixed: parallel::distributed::Vector is now fully functional for
  indices larger than 4 billion.
  <br>
  (Martin Kronbichler, 2015/09/22)
  </li>

  <li> New: PArpackSolver eigensolver interface class.
  <br>
  (Denis Davydov, 2015/09/17)
  </li>

  <li> Changed: All doxygen-generated pages now contain a link to the
  tutorial in their top-level menus.
  <br>
  (Wolfgang Bangerth, 2015/09/13)
  </li>

  <li>New: A new namespace TensorAccessors is introduced that contains
  generic algorithms for tensorial objects, i.e., objects that allow
  repeated access via the index operator <code>operator[](unsigned int)</code>.
  The methods in TensorAccessors is primarily meant to replace old internal
  code in <code>tensor.h</code>, but it might also proof useful otherwise.
  <br>
  (Matthias Maier, 2015/09/11)
  </li>

  <li> New: A python script (including instructions) for enabling pretty
  printing with GDB is now available in
  <tt>/contrib/utilities/dotgdbinit.py</tt>.
  <br>
  (Wolfgang Bangerth, David Wells, 2015/09/11)
  </li>

  <li> Improved: When available, deal.II now uses the "gold" linker, a
  reimplementation of the traditional Unix "ld" linker that is substantially
  faster. This reduces build and, in particular, test turnaround times.
  <br>
  (Wolfgang Bangerth, Matthias Maier, 2015/09/06)
  </li>

  <li> Improved: Allow continuation lines in ParameterHandler.
  <br>
  (Alberto Sartori, 2015/09/04)
  </li>

  <li> Cleanup: The interface of Tensor<rank,dim,Number> has been cleaned
  up (a lot of unnecessary partial template specializations have been
  removed). The specialization Tensor<1,dim,Number> has been removed.
  <br>
  (Matthias Maier, 2015/09/02)
  </li>

  <li> Fixed: VectorTools::integrate_difference for VectorTools::Hdiv_seminorm
  was computed incorrectly.
  <br>
  (Timo Heister, 2015/08/31)
  </li>

  <li> Improved: The testsuite now supports multiple comparison files.
  Apart from the main comparison file that ends in
  <code>[...].output</code> all files of the form
  <code>[...].output.[string]</code> are considered for comparison.
  <br>
  (Matthias Maier, 2015/08/29)
  </li>

  <li> New: A class BlockLinearOperator has been introduced that extends
  the LinearOperator concept to block structures. A BlockLinearOperator can
  be sliced back to a LinearOperator.
  <br>
  (Matthias Maier, 2015/08/27)
  </li>

  <li> Improved: Support for complex number types throughout the library.
  Several parts of the library have been reorganized to support complex
  number types.
  <br>
  <em>Classes that are now instantiated for complex number types:</em>
  - FunctionTime
  - Function
  - TensorFunction

  <br>
  <em>Classes with fixed interface that now fully support complex number
  types (pure template classes without explicit instantiations in the
  library):</em>
  - LinearOperator
  - PackagedOperation
  - Tensor
  <br>
  (Matthias Maier, 2015/08/25 - XXX)
  </li>

  <li> Fixed: The testsuite now properly supports version constraints for
  features. Those are annotated by
  <code>.with_FEATURE(&lt;=|&gt;=|=|&lt;|&gt;)VERSION.</code>.
  <br>
  (Matthias Maier, 2015/08/25)
  </li>

  <li> Fixed: The GridIn class was not instantiated for the
  <code>dim==1,spacedim==3</code> case. This is now fixed.
  <br>
  (Wolfgang Bangerth, 2015/08/25)
  </li>

  <li> Fixed: In 1d, GridIn::read_msh() ignored boundary indicators
  associated with vertices. This is now fixed.
  <br>
  (Jan Stebel, Wolfgang Bangerth, 2015/08/25)
  </li>

  <li> Improved: The interface and documentation for periodic boundary
  conditions have been restructured. A
  @ref GlossPeriodicConstraints "glossary entry" has been written.
  <br>
  (Daniel Arndt, Matthias Maier, 2015/08/01-2015/08/21)
  </li>

  <li> New: There is a new documentation module on
  @ref FE_vs_Mapping_vs_FEValues "How Mapping, FiniteElement, and FEValues work together".
  <br>
  (Wolfgang Bangerth, 2015/08/20)
  </li>

  <li> New: parallel::shared::Triangulation class which extends
  Triangulation class to automatically partition triangulation when run
  with MPI. Identical functionality between parallel::shared::Triangulation and
  parallel::distributed::Triangulation is grouped in the parent class
  parallel::Triangulation.
  <br>
  (Denis Davydov, 2015/08/14)
  </li>

  <li> New: The online documentation of all functions now includes
  links to the file and line where that function is implemented. Both
  are clickable to provide immediate access to the source code of a
  function.
  <br>
  (Jason Sheldon, Wolfgang Bangerth, 2015/08/13)
  </li>

  <li> New: implemented the gradient method for
  InterpolatedTensorProductGridData
  <br>
  (Daniel Shapero, 2015/08/12)
  </li>

  <li> New: FE_RannacherTurek describes a discontinuous FiniteElement
  with vanishing mean values of jumps across faces.
  <br>
  (Patrick Esser, 2015/08/17)
  </li>

  <li> New: FE_Q_Bubbles describes a FiniteElement based on FE_Q
  enriched by bubble functions.
  <br>
  (Daniel Arndt, 2015/08/12)
  </li>

  <li> New: The testsuite now runs in a mode in which we abort programs for
  floating point exceptions due to divisions by zero or other invalid arithmetic.
  <br>
  (Wolfgang Bangerth, 2015/07/29)
  </li>

  <li> New: MultithreadInfo::set_thread_limit() can now be called more than
  once and the environment variable DEAL_II_NUM_THREADS will be respected
  even if user code never calls it.
  <br>
  (Timo Heister, 2015/07/26)
  </li>

  <li> New: IndexSet now implements iterators.
  <br>
  (Timo Heister, 2015/07/12)
  </li>

</ol>


<!-- ----------- SPECIFIC IMPROVEMENTS ----------------- -->

<a name="specific"></a>
<h3>Specific improvements</h3>



<ol>

  <li> Fixed: PolynomialsBDM::degree() now returns the correct value.
  <br>
  (Alistair Bentley, 2015/10/24)
  </li>

  <li> New: Triangulation::set_all_manifold_ids_on_boundary(boundary_id, manifold_id) 
  which sets the manifold_id for all parts of the boundary with a given boundary_id.
  <br>
  (Alberto Sartori, 2015/10/22)
  </li>

  <li> Fixed: The range vectors in the construction of an
  inverse_operator() is now reinitialised before solve calls. This ensures
  a consistent starting point for the solver.
  <br>
  (Jean-Paul Pelteret, 2015/10/19)
  </li>

  <li> New: Ghost cells for the multigrid levels in
  parallel::distributed::Triangulation are now correctly created also for
  periodic boundary conditions.
  <br>
  (Martin Kronbichler, 2015/10/18)
  </li>

  <li> Fixed: GridGenerator::subdivided_parallelepiped() produced
  invalid, unconnected meshes and wrong boundary indicators.
  <br>
  (Timo Heister, 2015/10/13)
  </li>

  <li> Improved: DoFTools::compute_intergrid_transfer_representation
  can now be used with a fine grid given by a parallel::Triangulation.
  <br>
  (Alexander Grayver, 2015/10/09)
  </li>

  <li> New: GridIn::read_unv() can now read more element codes that
  are used in typical meshes.
  <br>
  (Aslan Kosakian, 2015/10/06)
  </li>

  <li> New: DoFTools::locally_relevant_dofs_per_subdomain() can be used
  to extract an IndexSet of locally relevant DoFs for a Triangulation
  partitioned using METIS or with a parallel::shared::Triangulation .
  <br>
  (Jean-Paul Pelteret, 2015/09/24)
  </li>

  <li> Fixed: hp::SolutionTransfer could get confused when dealing with
  FE_Nothing elements. This is now fixed.
  <br>
  (Claire Bruna-Rosso, Wolfgang Bangerth, 2015/09/23)
  </li>

  <li> Improved: The construction of the non-local graph for quick data
  exchange of TrilinosWrappers::SparseMatrix became very slow for a few
  thousand processors. This has been fixed.
  <br>
  (Martin Kronbichler, 2015/09/22)
  </li>

  <li> Improved: Initializing a TrilinosWrappers::SparseMatrix from a
  DynamicSparsityPattern included some O(global_size) operations. These have
  been replaced by operations only on the local range.
  <br>
  (Martin Kronbichler, 2015/09/22)
  </li>

  <li> Changed: All doxygen-generated pages now contain a link to the
  tutorial in their top-level menus.
  <br>
  (Wolfgang Bangerth, 2015/09/13)
  </li>

  <li>Cleanup: Constructors of AdditionalData in various linear solvers are now marked
  explicit. This avoid bugs with implicit conversions like the one fixed in step-40.
  <br>
  (Timo Heister, Lei Qiao, 2015/09/09)
  </li>

  <li>New: Introduced third-order derivatives of the shape functions, which
  can now be accessed through FEValues and FEValuesViews using similar interfaces
  as shape_values, shape_derivatives and shape_hessians.
  (Maien Hamed, 2015/09/08)
  </li>

  <li>Cleanup: TableIndices<N> can now be used (constructed and accessed)
  with N > 7.
  <br>
  (Matthias Maier, 2015/09/08)
  </li>

  <li>New: std::begin and std::end are now available within the std_cxx11
  namespace through <base/std_cxx11/iterator.h>
  <br>
  (Matthias Maier, 2015/09/08)
  </li>

  <li>New: MappingQ1Eulerian was not instantiated for the various
  Trilinos vector types. It is now instantiated for the same
  vector types as MappingQEulerian is.
  <br>
  (Wolfgang Bangerth, 2015/09/08)
  </li>

  <li>New: Introduced Hessian-related functions to the Function class.
  <br>
  (Denis Davydov, 2015/09/08)
  </li>

  <li>New: Memory consumption during compilation has been reduced by splitting
  instantiation files. For this make_instantiations now supports additional
  logic to split the the instantiations in .inst files into groups. This is
  used in fe_values.cc, error_estimator.cc, and others.
  <br>
  (Timo Heister, 2015/09/05)
  </li>

  <li> New: There is now a function SparsityPattern::print_svg() which prints the sparsity of the matrix
  in a .svg file which can be opened in a web browser.
  <br>
  (Conrad Clevenger, 2015/09/03)
  </li>

  <li> Openmp SIMD support is now enabled for Clang version 3.6, or newer
  (or the equivalent XCode version). Further, openmp support is not any
  more falsely activated for very old clang versions.
  <br>
  (Matthias Maier, 2015/09/03)
  </li>

  <li> Improved: DoFTools::make_hanging_node_constraints() now supports
  hp-refinement cases when neither_element_dominates. To that end we look for
  a least face dominating FE inside FECollection.
  <br>
  (Denis Davydov, 2015/09/02)
  </li>

  <li> Changed: FEValues::transform() has been deprecated. The functionality
  of this function is a (small) subset of what the Mapping classes
  already provide.
  <br>
  (Wolfgang Bangerth, 2015/09/02)
  </li>

  <li> New: introduced hp::FECollection::find_least_face_dominating_fe(const std::set<unsigned int> &fes)
  which aims to find the least dominating finite element w.r.t. those provided
  as fe_indices in @p fes.
  <br>
  (Denis Davydov, Wolfgang Bangerth, 2015/08/31)
  </li>

  <li> New: step-6 now has an additional subsection in the
  "Possibilities for extensions" section that discusses how
  to create a better mesh.
  <br>
  (Konstantin Ladutenko, Wolfgang Bangerth, 2015/08/31)
  </li>

  <li> New: Introduce an option for FE_Nothing to dominate any other FE.
  Therefore at interfaces where, for example, a Q1 meets an FE_Nothing,
  we will force the traces of the two functions to be the same. Because the
  FE_Nothing encodes a space that is zero everywhere, this means that the Q1
  field will be forced to become zero at this interface.
  <br>
  (Denis Davydov, 2015/08/31)
  </li>

  <li> New: Jacobian second and third derivatives are now computed by the mapping classes and can be
  accessed through FEValues in much the same way as the Jacobian and Jacobian gradient.
  <br>
  (Maien Hamed, 2015/08/28-2015/08/31)
  </li>

  <li> New: There are now a collection of functions named GridTools::compute_active_cell_halo_layer()
  that determine which cells form a layer around a specified subdomain. There is also a function
  GridTools::compute_ghost_cell_halo_layer() that returns the smallest layer of ghost cells around
  all locally relevant cells.
  <br>
  (Jean-Paul Pelteret, Denis Davydov, Wolfgang Bangerth, 2015/08/21)
  </li>

  <li> Documentation: How to set up a testsuite in a user project is now
  properly documented.
  <br>
  (Matthias Maier, 2015/08/01 - 2015/08/20)
  </li>

  <li> Fixed: The computation of gradients in FE_PolyTensor and its derived classes (in particular in
  FE_RaviartThomas and FE_Nedelec) forgot to account for terms that appear on non-affine
  cells. Consequently, the computed gradients did not match the actual derivatives of the values
  these elements report. This is now fixed.
  <br>
  (Maien Hamed, 2015/08/18-2015/08/20)
  </li>

  <li> Improved: Generalized conversion between Tensor<order+1,dim> and
  DerivativeForm<order,dim,dim> to general order using converting constructor
  and assignment operator.
  <br>
  (Maien Hamed, 2015/08/01-2015/08/09)
  </li>

  <li> Changed: The function Vector::add() that adds a scalar number to all
  elements of a vector has been deprecated. The same is true for the
  Vector::ratio() function, and for the corresponding functions in other
  vector classes.
  <br>
  (Wolfgang Bangerth, Bruno Turcksin, 2015/08/13)
  </li>

  <li> New: Direct support for Abaqus mesh files has been added to the GridIn
  class through the function GridIn::read_abaqus().
  <br>
  (Jean-Paul Pelteret, Timo Heister,  Krzysztof Bzowski, 2015/08/12)
  </li>

  <li> Improved: Finite elements now compute hessians analytically rather than
  by finite differencing.
  <br>
  (Maien Hamed, 2015/08/01-2015/08/09)
  </li>

  <li> New: There is now a function Mapping::project_real_point_to_unit_point_on_face()
  that calls Mapping::transform_real_to_unit_cell() and then projects the
  result to a provided face.
  <br>
  (Jason Sheldon, 2015/08/11)
  </li>

  <li> New: FEFaceValues and FESubfaceValues can now also compute
  gradients of the Jacobian of the transformation from unit to real cell,
  controlled by update_jacobian_grads.
  <br>
  (Martin Kronbichler, 2015/08/08)
  </li>

  <li> New: There is now a function MemoryConsumption::memory_consumption()
  for std_cxx11::unique_ptr arguments.
  <br>
  (Wolfgang Bangerth, 2015/08/07)
  </li>

  <li> Improved: CMake configuration: The DEAL_II_ADD_TEST now also
  supports unit tests writing to stdout and stderr. Further, a second test
  type consisting of an internal executable target, a configuration and a
  comparison file is now supported.
  <br>
  (Matthias Maier, 2015/08/03)
  </li>

  <li> New: VtkFlags now stores a parameter describing the compression level
  zlib uses when writing compressed output. For small problems, the flag
  ZlibCompressionLevel::best_speed can make the call to write_vtu many times
  faster.
  <br>
  (David Wells, 2015/08/03)
  </li>

  <li> Improved: The conversion Epetra_Map -> IndexSet is now an O(1)
  operation for contiguous index ranges, improving over the old O(N) behavior.
  <br>
  (Martin Kronbichler, 2015/07/30)
  </li>

  <li> Changed: The initialization methods of TrilinosWrappers::SparseMatrix,
  TrilinosWrappers::BlockSparseMatrix, TrilinosWrappers::SparsityPattern, and
  TrilinosWrappers::BlockSparsityPattern with Epetra_Map arguments have been
  marked as deprecated. Use the functions with IndexSet argument instead.
  <br>
  (Martin Kronbichler, Luca Heltai, 2015/07/30)
  </li>

  <li> New: FESystem now does some work in parallel if your system
  has multiple processors.
  <br>
  (Wolfgang Bangerth, 2015/07/19)
  </li>

  <li> Fixed: When using FESystem with base elements that require
  information other than the determinant of the Jacobian (e.g.,
  elements that require the Jacobian itself), then this information
  was not passed down to FiniteElement::fill_fe_values of the
  base element. This is now fixed.
  <br>
  (Wolfgang Bangerth, Zhen Tao, 2015/07/17)
  </li>

  <li> New: The parallel::distributed::Triangulation can now be told to
  partition the cells so that the sum of certain weights associated with each
  cell, rather than the number of cells, is roughly constant between processors.
  This is done by passing a vector of weights to the function that repartitions
  the triangulation, parallel::distributed::Triangulation::repartition().
  <br>
  (Wolfgang Bangerth, 2015/07/14)
  </li>

  <li> New: DataOutBase::TecplotFlags now takes a third argument for solution
  time which is useful to visualize transient data. If a user sets a non-negative
  time, it will be saved into the tecplot file.
  <br>
  (Praveen Chandrashekar, 2015/08/30)
  </li>

</ol>

*/<|MERGE_RESOLUTION|>--- conflicted
+++ resolved
@@ -159,19 +159,18 @@
 <a name="general"></a>
 <h3>General</h3>
 <ol>
-<<<<<<< HEAD
   <li> New: Preliminary support for parallel, adaptive, geometric multigrid is
   now in place with changes to MGConstrainedDoFs (many new functions), MGTransfer,
   MGTools::extract_inner_interface_dofs, MGTransferPrebuilt,
   DoFTools::extract_locally_relevant_level_dofs.
   <br>
   (Timo Heister, Guido Kanschat, 2015/10/26)
-=======
+  </li>
+
   <li> New: Two cell level signals are added to class Triangulation, namely
   pre_coarsening_on_cell and post_refinement_on_cell.
   <br>
   (Lei Qiao, 2015/10/22)
->>>>>>> e7f3eaf9
   </li>
 
   <li> New: Triangulation::ghost_owners() returns the set of MPI ranks of the
